--- conflicted
+++ resolved
@@ -28,10 +28,8 @@
 import java.net.URI;
 import java.nio.charset.Charset;
 import java.util.List;
+import junit.framework.Assert;
 import org.apache.commons.io.FileUtils;
-
-import junit.framework.Assert;
-
 import static junit.framework.Assert.assertTrue;
 
 /**
@@ -103,11 +101,8 @@
             {
                 sb.append( line );
             }
-<<<<<<< HEAD
             reader.close();
             reader = null;
-=======
->>>>>>> 201a3134
             return sb.toString();
         }
         catch ( IOException e )
