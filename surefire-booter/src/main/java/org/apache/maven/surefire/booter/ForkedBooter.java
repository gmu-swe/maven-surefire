--- conflicted
+++ resolved
@@ -71,14 +71,9 @@
     private static final String LAST_DITCH_SHUTDOWN_THREAD = "surefire-forkedjvm-last-ditch-daemon-shutdown-thread-";
     private static final String PING_THREAD = "surefire-forkedjvm-ping-";
 
-<<<<<<< HEAD
     private final CommandReader commandReader;
     private final ForkedChannelEncoder eventChannel;
-=======
-    private final CommandReader commandReader = CommandReader.getReader();
-    private final ForkedChannelEncoder eventChannel = new ForkedChannelEncoder( System.out );
     private final Semaphore exitBarrier = new Semaphore( 0 );
->>>>>>> f7d43102
 
     private volatile long systemExitTimeoutInSeconds = DEFAULT_SYSTEM_EXIT_TIMEOUT_IN_SECONDS;
     private long timeoutMillis;
@@ -379,12 +374,7 @@
         );
         eventChannel.bye();
         launchLastDitchDaemonShutdownThread( 0 );
-<<<<<<< HEAD
         acquireOnePermit( barrier, timeoutMillis );
-=======
-        long timeoutMillis = max( systemExitTimeoutInSeconds * ONE_SECOND_IN_MILLIS, ONE_SECOND_IN_MILLIS );
-        acquireOnePermit( exitBarrier, timeoutMillis );
->>>>>>> f7d43102
         cancelPingScheduler();
         commandReader.stop();
         try
@@ -481,7 +471,6 @@
      */
     public static void main( String[] args )
     {
-<<<<<<< HEAD
         CmdParser parser = new CmdParser( args );
         if ( !parser.parse() )
         {
@@ -493,20 +482,6 @@
         int forkStarterPort = Integer.parseInt( parser.getIndexArg( 3 ) );
         String effectiveSystemPropertiesFile = parser.getOptionalArg( "props" );
         String singleTestClassName = parser.getOptionalArg( "testClass" );
-=======
-        ForkedBooter booter = new ForkedBooter();
-        run( booter, args );
-    }
-
-    /**
-     * created for testing purposes.
-     *
-     * @param booter booter in JVM
-     * @param args arguments passed to JVM
-     */
-    private static void run( ForkedBooter booter, String[] args )
-    {
->>>>>>> f7d43102
         try
         {
             Socket clientSocket = new Socket( "127.0.0.1", forkStarterPort );
