--- conflicted
+++ resolved
@@ -20,14 +20,11 @@
  */
 
 import org.apache.maven.plugin.surefire.log.api.ConsoleLogger;
-<<<<<<< HEAD
 import org.apache.maven.surefire.booter.spi.DefaultMasterProcessChannelDecoderFactory;
 import org.apache.maven.surefire.booter.spi.DefaultMasterProcessChannelFactory;
 import org.apache.maven.surefire.providerapi.CommandListener;
 import org.apache.maven.surefire.providerapi.MasterProcessChannel;
 import org.apache.maven.surefire.providerapi.MasterProcessChannelDecoder;
-=======
->>>>>>> 254cce64
 import org.apache.maven.surefire.providerapi.ProviderParameters;
 import org.apache.maven.surefire.providerapi.SurefireProvider;
 import org.apache.maven.surefire.report.LegacyPojoStackTraceWriter;
@@ -91,10 +88,7 @@
     private ScheduledThreadPoolExecutor jvmTerminator;
     private ProviderConfiguration providerConfiguration;
     private ForkingReporterFactory forkingReporterFactory;
-<<<<<<< HEAD
     private volatile CommandReader commandReader;
-=======
->>>>>>> 254cce64
     private StartupConfiguration startupConfiguration;
     private Object testSet;
 
@@ -116,27 +110,19 @@
                     .dumpText( "Found Maven process ID " + booterDeserializer.getPluginPid() );
         }
 
-<<<<<<< HEAD
-        startupConfiguration = booterDeserializer.getStartupConfiguration();
+        startupConfiguration = booterDeserializer.getProviderConfiguration();
 
         String communicationConfig = startupConfiguration.getInterProcessChannelConfiguration();
         MasterProcessChannel channel = lookupChannelFactory().createChannel( communicationConfig );
         eventChannel = new ForkedChannelEncoder( channel.getOutputStream() );
-=======
-        startupConfiguration = booterDeserializer.getProviderConfiguration();
->>>>>>> 254cce64
 
         forkingReporterFactory = createForkingReporterFactory();
 
         ConsoleLogger logger = (ConsoleLogger) forkingReporterFactory.createReporter();
-<<<<<<< HEAD
         MasterProcessChannelDecoder decoder = lookupDecoderFactory().createDecoder( channel, logger );
         commandReader = new CommandReader( decoder, providerConfiguration.getShutdown(), logger );
 
-        pingScheduler = isDebugging() ? null : listenToShutdownCommands( booterDeserializer.getPluginPid() );
-=======
         pingScheduler = isDebugging() ? null : listenToShutdownCommands( booterDeserializer.getPluginPid(), logger );
->>>>>>> 254cce64
 
         systemExitTimeoutInSeconds = providerConfiguration.systemExitTimeout( DEFAULT_SYSTEM_EXIT_TIMEOUT_IN_SECONDS );
 
