<<<<<<< HEAD
<?xml version="1.0" encoding="UTF-8"?><project xmlns="http://maven.apache.org/POM/4.0.0" xmlns:xsi="http://www.w3.org/2001/XMLSchema-instance" xsi:schemaLocation="http://maven.apache.org/POM/4.0.0 http://maven.apache.org/maven-v4_0_0.xsd">
=======
<?xml version="1.0" encoding="UTF-8"?>
<!--
  ~ Copyright 2001-2006 The Apache Software Foundation.
  ~
  ~ Licensed under the Apache License, Version 2.0 (the "License");
  ~ you may not use this file except in compliance with the License.
  ~ You may obtain a copy of the License at
  ~
  ~      http://www.apache.org/licenses/LICENSE-2.0
  ~
  ~ Unless required by applicable law or agreed to in writing, software
  ~ distributed under the License is distributed on an "AS IS" BASIS,
  ~ WITHOUT WARRANTIES OR CONDITIONS OF ANY KIND, either express or implied.
  ~ See the License for the specific language governing permissions and
  ~ limitations under the License.
  -->

<project>
>>>>>>> a4f14a80
  <parent>
    <artifactId>surefire</artifactId>
    <groupId>org.apache.maven.surefire</groupId>
<<<<<<< HEAD
    <version>1.2-SNAPSHOT</version>
=======
    <version>2.0-SNAPSHOT</version>
>>>>>>> a4f14a80
  </parent>
  <modelVersion>4.0.0</modelVersion>
  <artifactId>surefire-booter</artifactId>
  <name>SureFire Booter</name>
<<<<<<< HEAD
  <description>Surefire is a test framework project. This is the booter library that starts up Surefire core.</description>
  <version>1.5.4-SNAPSHOT</version>
=======
>>>>>>> a4f14a80
  <dependencies>
    <dependency>
      <groupId>org.apache.maven.surefire</groupId>
      <artifactId>surefire-api</artifactId>
      <version>${project.version}</version>
    </dependency>
    <dependency>
      <groupId>junit</groupId>
      <artifactId>junit</artifactId>
      <version>3.8.1</version>
<<<<<<< HEAD
      <scope>compile</scope>
    </dependency>
    <dependency>
      <groupId>org.apache.maven.surefire</groupId>
      <artifactId>surefire</artifactId>
      <version>${project.version}</version>
=======
      <scope>test</scope>
>>>>>>> a4f14a80
    </dependency>
  </dependencies>
</project><|MERGE_RESOLUTION|>--- conflicted
+++ resolved
@@ -1,6 +1,3 @@
-<<<<<<< HEAD
-<?xml version="1.0" encoding="UTF-8"?><project xmlns="http://maven.apache.org/POM/4.0.0" xmlns:xsi="http://www.w3.org/2001/XMLSchema-instance" xsi:schemaLocation="http://maven.apache.org/POM/4.0.0 http://maven.apache.org/maven-v4_0_0.xsd">
-=======
 <?xml version="1.0" encoding="UTF-8"?>
 <!--
   ~ Copyright 2001-2006 The Apache Software Foundation.
@@ -19,24 +16,14 @@
   -->
 
 <project>
->>>>>>> a4f14a80
   <parent>
     <artifactId>surefire</artifactId>
     <groupId>org.apache.maven.surefire</groupId>
-<<<<<<< HEAD
-    <version>1.2-SNAPSHOT</version>
-=======
     <version>2.0-SNAPSHOT</version>
->>>>>>> a4f14a80
   </parent>
   <modelVersion>4.0.0</modelVersion>
   <artifactId>surefire-booter</artifactId>
   <name>SureFire Booter</name>
-<<<<<<< HEAD
-  <description>Surefire is a test framework project. This is the booter library that starts up Surefire core.</description>
-  <version>1.5.4-SNAPSHOT</version>
-=======
->>>>>>> a4f14a80
   <dependencies>
     <dependency>
       <groupId>org.apache.maven.surefire</groupId>
@@ -47,16 +34,7 @@
       <groupId>junit</groupId>
       <artifactId>junit</artifactId>
       <version>3.8.1</version>
-<<<<<<< HEAD
-      <scope>compile</scope>
-    </dependency>
-    <dependency>
-      <groupId>org.apache.maven.surefire</groupId>
-      <artifactId>surefire</artifactId>
-      <version>${project.version}</version>
-=======
       <scope>test</scope>
->>>>>>> a4f14a80
     </dependency>
   </dependencies>
 </project>