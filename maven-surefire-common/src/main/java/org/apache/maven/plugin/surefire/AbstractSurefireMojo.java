--- conflicted
+++ resolved
@@ -204,16 +204,6 @@
     protected File testSourceDirectory;
 
     /**
-<<<<<<< HEAD
-     * A file containing include patterns. Blank lines, or lines starting with # are ignored. If {@code includes} are
-     * also specified, these patterns are appended.
-     */
-    @Parameter
-    protected File includesFile;
-
-    /**
-=======
->>>>>>> a577d094
      * A list of &lt;exclude> elements specifying the tests (by pattern) that should be excluded in testing. When not
      * specified and when the <code>test</code> parameter is not specified, the default excludes will be <code><br/>
      * &lt;excludes><br/>
@@ -236,16 +226,6 @@
     protected List<String> excludes;
 
     /**
-<<<<<<< HEAD
-     * A file containing exclude patterns. Blank lines, or lines starting with # are ignored. If {@code excludes} are
-     * also specified, these patterns are appended.
-     */
-    @Parameter
-    protected File excludesFile;
-
-    /**
-=======
->>>>>>> a577d094
      * ArtifactRepository of the localRepository. To obtain the directory of localRepository in unit tests use
      * System.getProperty("localRepository").
      */
