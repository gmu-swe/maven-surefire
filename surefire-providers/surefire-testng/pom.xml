<!--
  ~ Licensed to the Apache Software Foundation (ASF) under one
  ~ or more contributor license agreements.  See the NOTICE file
  ~ distributed with this work for additional information
  ~ regarding copyright ownership.  The ASF licenses this file
  ~ to you under the Apache License, Version 2.0 (the
  ~ "License"); you may not use this file except in compliance
  ~ with the License.  You may obtain a copy of the License at
  ~
  ~     http://www.apache.org/licenses/LICENSE-2.0
  ~
  ~ Unless required by applicable law or agreed to in writing,
  ~ software distributed under the License is distributed on an
  ~ "AS IS" BASIS, WITHOUT WARRANTIES OR CONDITIONS OF ANY
  ~ KIND, either express or implied.  See the License for the
  ~ specific language governing permissions and limitations
  ~ under the License.
  -->

<project xmlns="http://maven.apache.org/POM/4.0.0" xmlns:xsi="http://www.w3.org/2001/XMLSchema-instance" xsi:schemaLocation="http://maven.apache.org/POM/4.0.0 http://maven.apache.org/xsd/maven-4.0.0.xsd">
    <modelVersion>4.0.0</modelVersion>

<<<<<<< HEAD
  <parent>
    <groupId>org.apache.maven.surefire</groupId>
    <artifactId>surefire-providers</artifactId>
    <version>3.0.0-FLAKYSNAPSHOT</version>
  </parent>
=======
    <parent>
        <groupId>org.apache.maven.surefire</groupId>
        <artifactId>surefire-providers</artifactId>
        <version>3.0.0-M6-SNAPSHOT</version>
    </parent>
>>>>>>> a966b78f

    <artifactId>surefire-testng</artifactId>

    <name>SureFire TestNG Runner</name>
    <description>SureFire TestNG Runner</description>

    <dependencies>
        <dependency>
            <groupId>junit</groupId>
            <artifactId>junit</artifactId>
            <version>3.8.2</version>
            <scope>provided</scope>
        </dependency>
        <dependency>
            <groupId>org.apache.maven.surefire</groupId>
            <artifactId>common-java5</artifactId>
            <version>${project.version}</version>
        </dependency>
        <dependency>
            <groupId>org.apache.maven.surefire</groupId>
            <artifactId>surefire-testng-utils</artifactId>
            <version>${project.version}</version>
        </dependency>
        <dependency>
            <groupId>org.testng</groupId>
            <artifactId>testng</artifactId>
            <version>5.10</version>
            <classifier>jdk15</classifier>
            <scope>provided</scope>
        </dependency>
        <dependency>
            <groupId>org.mockito</groupId>
            <artifactId>mockito-core</artifactId>
            <scope>test</scope>
        </dependency>
        <dependency>
            <groupId>org.powermock</groupId>
            <artifactId>powermock-reflect</artifactId>
            <scope>test</scope>
        </dependency>
        <dependency>
            <groupId>org.assertj</groupId>
            <artifactId>assertj-core</artifactId>
            <scope>test</scope>
        </dependency>
    </dependencies>

    <build>
        <plugins>
            <plugin>
                <groupId>org.jacoco</groupId>
                <artifactId>jacoco-maven-plugin</artifactId>
                <executions>
                    <execution>
                        <id>jacoco-agent</id>
                        <goals>
                            <goal>prepare-agent</goal>
                        </goals>
                    </execution>
                </executions>
                <configuration>
                    <propertyName>jacoco.agent</propertyName>
                </configuration>
            </plugin>
            <plugin>
                <artifactId>maven-surefire-plugin</artifactId>
                <configuration>
                    <argLine>${jvm.args.tests} ${jacoco.agent}</argLine>
                </configuration>
                <dependencies>
                    <dependency>
                        <groupId>org.apache.maven.surefire</groupId>
                        <artifactId>surefire-shadefire</artifactId>
                        <!-- ${shadedVersion}, but resolved due to https://issues.apache.org/jira/browse/MRELEASE-799 -->
                        <version>3.0.0-M4</version>
                    </dependency>
                </dependencies>
            </plugin>
        </plugins>
    </build>
</project><|MERGE_RESOLUTION|>--- conflicted
+++ resolved
@@ -20,19 +20,11 @@
 <project xmlns="http://maven.apache.org/POM/4.0.0" xmlns:xsi="http://www.w3.org/2001/XMLSchema-instance" xsi:schemaLocation="http://maven.apache.org/POM/4.0.0 http://maven.apache.org/xsd/maven-4.0.0.xsd">
     <modelVersion>4.0.0</modelVersion>
 
-<<<<<<< HEAD
   <parent>
     <groupId>org.apache.maven.surefire</groupId>
     <artifactId>surefire-providers</artifactId>
     <version>3.0.0-FLAKYSNAPSHOT</version>
   </parent>
-=======
-    <parent>
-        <groupId>org.apache.maven.surefire</groupId>
-        <artifactId>surefire-providers</artifactId>
-        <version>3.0.0-M6-SNAPSHOT</version>
-    </parent>
->>>>>>> a966b78f
 
     <artifactId>surefire-testng</artifactId>
 
